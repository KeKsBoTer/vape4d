<<<<<<< HEAD
=======
use std::{path::PathBuf, sync::Arc};
>>>>>>> bcefb183
use camera::{Camera, OrthographicProjection};
use cmap::LinearSegmentedColorMap;
use controller::CameraController;
use renderer::{RenderSettings, VolumeRenderer};
use std::sync::Arc;
use volume::VolumeGPU;

#[cfg(target_arch = "wasm32")]
use instant::{Duration, Instant};
#[cfg(not(target_arch = "wasm32"))]
use std::time::{Duration, Instant};

use wgpu::Backends;

#[cfg(target_arch = "wasm32")]
mod web;
#[cfg(target_arch = "wasm32")]
pub use web::*;

use cgmath::Vector2;
use winit::{
    dpi::PhysicalSize,
    event::{DeviceEvent, ElementState, Event, WindowEvent},
    event_loop::EventLoop,
    keyboard::{KeyCode, PhysicalKey},
    window::{Window, WindowBuilder},
};

use crate::{
    cmap::{ColorMapGPU, COLORMAP_RESOLUTION},
    volume::Volume,
};

pub mod camera;
pub mod cmap;
mod controller;
pub mod offline;
#[cfg(feature = "python")]
pub mod py;
pub mod renderer;
mod ui;
mod ui_renderer;
pub mod volume;
<<<<<<< HEAD
=======
mod viewer;
pub use viewer::viewer;
#[cfg(feature = "python")]
pub mod py;
>>>>>>> bcefb183
// pub mod image;

#[derive(Debug)]
pub struct RenderConfig {
    pub no_vsync: bool,
    pub background_color: wgpu::Color,
<<<<<<< HEAD
    pub show_colormap_editor: bool,
    pub show_volume_info: bool,
    pub vmin: Option<f32>,
    pub vmax: Option<f32>,
    #[cfg(feature = "colormaps")]
    pub show_cmap_select: bool,
=======
    pub show_colormap_editor:bool,
    pub show_volume_info:bool,
    pub vmin:Option<f32>,
    pub vmax:Option<f32>,
    pub distance_scale:f32,
    #[cfg(feature = "colormaps")]
    pub show_cmap_select:bool,
    pub duration: Option<Duration>,
>>>>>>> bcefb183
}

pub struct WGPUContext {
    pub device: wgpu::Device,
    pub queue: wgpu::Queue,
    pub adapter: wgpu::Adapter,
}

impl WGPUContext {
    pub async fn new(instance: &wgpu::Instance, surface: Option<&wgpu::Surface<'static>>) -> Self {
        let adapter = wgpu::util::initialize_adapter_from_env_or_default(instance, surface)
            .await
            .unwrap();

        let required_features = wgpu::Features::default();

        let (device, queue) = adapter
            .request_device(
                &wgpu::DeviceDescriptor {
                    required_features,
                    required_limits: adapter.limits(),
                    label: None,
                },
                None,
            )
            .await
            .unwrap();

        Self {
            device,
            queue,
            adapter,
        }
    }
}

pub struct WindowContext {
    wgpu_context: WGPUContext,
    surface: wgpu::Surface<'static>,
    config: wgpu::SurfaceConfiguration,
    window: Arc<Window>,
    scale_factor: f32,

    controller: CameraController,
    camera: Camera<OrthographicProjection>,
    ui_renderer: ui_renderer::EguiWGPU,
    ui_visible: bool,

    background_color: wgpu::Color,

    volumes: Vec<VolumeGPU>,
    renderer: VolumeRenderer,

    render_settings: RenderSettings,
    cmap_gpu: cmap::ColorMapGPU,
    cmap: LinearSegmentedColorMap,

    playing: bool,
    animation_duration: Duration,
    num_columns: u32,
    selected_channel: Option<usize>,

<<<<<<< HEAD
    colormap_editor_visible: bool,
    volume_info_visible: bool,
    #[cfg(not(target_arch = "wasm32"))]
    cmap_save_path: String,
=======
    playing:bool,
    animation_duration:Duration,
    num_columns:u32,
    selected_channel:Option<usize>,

    colormap_editor_visible:bool,
    volume_info_visible:bool,
>>>>>>> bcefb183
    #[cfg(feature = "colormaps")]
    cmap_select_visible: bool,
}

impl WindowContext {
    // Creating some of the wgpu types requires async code
    async fn new(
        window: Window,
        volumes: Vec<Volume>,
        cmap: LinearSegmentedColorMap,
        render_config: &RenderConfig,
    ) -> anyhow::Result<Self> {
        let mut size = window.inner_size();
        if size.width == 0 || size.height == 0 {
            size = PhysicalSize::new(800, 600);
        }
        let window = Arc::new(window);

        let instance = wgpu::Instance::new(wgpu::InstanceDescriptor {
            backends: Backends::all().symmetric_difference(Backends::BROWSER_WEBGPU),
            ..Default::default()
        });

        let surface: wgpu::Surface = instance.create_surface(window.clone())?;

        let wgpu_context = WGPUContext::new(&instance, Some(&surface)).await;

        log::info!("device: {:?}", wgpu_context.adapter.get_info().name);

        let device = &wgpu_context.device;
        let queue = &wgpu_context.queue;

        let max_size = device.limits().max_texture_dimension_2d;
        window.set_max_inner_size(Some(PhysicalSize::new(max_size, max_size)));

        let surface_caps = surface.get_capabilities(&wgpu_context.adapter);

        let surface_format = surface_caps
            .formats
            .iter()
            .filter(|f| f.is_srgb())
            .next()
            .unwrap_or(&surface_caps.formats[0])
            .clone();
        let surface_format = surface_format;

        let config = wgpu::SurfaceConfiguration {
            usage: wgpu::TextureUsages::RENDER_ATTACHMENT,
            format: surface_format,
            width: size.width,
            height: size.height,
            desired_maximum_frame_latency: 2,
            present_mode: if render_config.no_vsync {
                wgpu::PresentMode::AutoNoVsync
            } else {
                wgpu::PresentMode::AutoVsync
            },
            alpha_mode: wgpu::CompositeAlphaMode::Auto,
            view_formats: vec![],
        };
        surface.configure(&device, &config);

        let ui_renderer = ui_renderer::EguiWGPU::new(device, surface_format, &window);

        let renderer = VolumeRenderer::new(device, surface_format);

        let render_settings = RenderSettings {
            clipping_aabb: None,
            time: 0.,
            step_size: 2. / 1000.,
            spatial_filter: wgpu::FilterMode::Linear,
            temporal_filter: wgpu::FilterMode::Linear,
<<<<<<< HEAD
            distance_scale: 1.,
            vmin: render_config.vmin,
            vmax: render_config.vmax,
            gamma_correction: !surface_format.is_srgb(),
            ..Default::default()
=======
            distance_scale: render_config.distance_scale,
            vmin:render_config.vmin,
            vmax:render_config.vmax,
            gamma_correction:!surface_format.is_srgb()
>>>>>>> bcefb183
        };

        let mut controller = CameraController::new(0.1, 0.05);
        controller.center = volumes[0].aabb.center();

        let radius = volumes[0].aabb.radius();
        let ratio = size.width as f32 / size.height as f32;
        let camera = Camera::new_aabb_iso(
            volumes[0].aabb.clone(),
            OrthographicProjection::new(Vector2::new(ratio, 1.) * 2. * radius, 1e-4, 100.),
        );

<<<<<<< HEAD
        let animation_duration = Duration::from_secs_f32(volumes[0].timesteps as f32 * 0.05);

        let num_columns = volumes.len().min(4) as u32;
        let volumes_gpu = volumes
            .into_iter()
            .map(|v| VolumeGPU::new(device, queue, v))
            .collect();
=======
        let animation_duration = render_config.duration.unwrap_or(Duration::from_secs_f32(5.));
        
        let num_columns =  volumes.len().min(4) as u32;
        let volumes_gpu = volumes.into_iter().map(|v| VolumeGPU::new(device, queue, v)).collect();
>>>>>>> bcefb183

        let cmap_gpu = ColorMapGPU::new(&cmap, device, queue, COLORMAP_RESOLUTION);
        Ok(Self {
            wgpu_context,
            scale_factor: window.scale_factor() as f32,
            window,
            surface,
            config,
            controller,
            ui_renderer,
            ui_visible: true,
            background_color: render_config.background_color,
            camera,

            volumes: volumes_gpu,
            renderer,
            render_settings,
            cmap_gpu,
            cmap,
            animation_duration,
            playing: true,
            num_columns,
<<<<<<< HEAD
            selected_channel: None,
            colormap_editor_visible: render_config.show_colormap_editor,
            volume_info_visible: render_config.show_volume_info,
            #[cfg(not(target_arch = "wasm32"))]
            cmap_save_path: "cmap.json".to_string(),
=======
            selected_channel:None,
            colormap_editor_visible:render_config.show_colormap_editor,
            volume_info_visible:render_config.show_volume_info,
>>>>>>> bcefb183
            #[cfg(feature = "colormaps")]
            cmap_select_visible: render_config.show_cmap_select,
        })
    }

    fn load_file(&mut self, path: &PathBuf)->anyhow::Result<()> {
        let reader = std::fs::File::open(path)?;
        let volume = Volume::load_numpy(reader, true)?;
        let volume_gpu = volume.into_iter().map(|v| VolumeGPU::new(&self.wgpu_context.device, &self.wgpu_context.queue, v)).collect();
        self.volumes = volume_gpu;
        // self.controller.center = volume.aabb.center();
        self.camera.projection.resize(self.config.width, self.config.height);
        Ok(())
    }

    fn resize(&mut self, new_size: winit::dpi::PhysicalSize<u32>, scale_factor: Option<f32>) {
        if new_size.width > 0 && new_size.height > 0 {
            let new_width = new_size.width;
            let new_height = new_size.height;
            self.config.width = new_width;
            self.config.height = new_height;
            self.camera.projection.resize(new_width, new_height);
            self.surface
                .configure(&self.wgpu_context.device, &self.config);
        }
        if let Some(scale_factor) = scale_factor {
            if scale_factor > 0. {
                self.scale_factor = scale_factor;
            }
        }
    }

    fn update(&mut self, dt: Duration) {
        self.controller.update_camera(&mut self.camera, dt);

        if self.playing && self.volumes[0].volume.timesteps > 1 {
            self.render_settings.time += dt.as_secs_f32() / self.animation_duration.as_secs_f32();
            self.render_settings.time = self.render_settings.time.fract();
        }
    }

    fn render(&mut self) -> Result<(), wgpu::SurfaceError> {
        let window_size = self.window.inner_size();
        if window_size.width != self.config.width || window_size.height != self.config.height {
            self.resize(window_size, None);
        }

        let output = self.surface.get_current_texture()?;
        let view_rgb = output.texture.create_view(&wgpu::TextureViewDescriptor {
            format: Some(self.config.format),
            ..Default::default()
        });

        // do prepare stuff

        let mut encoder =
            self.wgpu_context
                .device
                .create_command_encoder(&wgpu::CommandEncoderDescriptor {
                    label: Some("render command encoder"),
                });
        let mut frame_data = Vec::new();

        let columns = self.num_columns as usize;
        let rows = (self.volumes.len() as f32 / columns as f32).ceil() as usize;
        let cell_width = self.config.width as f32 / columns as f32;
        let cell_height = self.config.height as f32 / rows as f32;

        let ui_state = if self.ui_visible {
            self.ui_renderer.begin_frame(&self.window);
            ui::ui(self);

            let shapes = self.ui_renderer.end_frame(&self.window);
            Some(self.ui_renderer.prepare(
                PhysicalSize {
                    width: output.texture.size().width,
                    height: output.texture.size().height,
                },
                self.scale_factor,
                &self.wgpu_context.device,
                &self.wgpu_context.queue,
                &mut encoder,
                shapes,
            ))
        } else {
            None
        };

        if let Some(selected_channel) = self.selected_channel {
            let camera = self.camera.clone();
            frame_data.push(self.renderer.prepare(
                &self.wgpu_context.device,
                &self.volumes[selected_channel],
                &camera,
                &self.render_settings,
                &self.cmap_gpu,
            ));
        } else {
            for v in &self.volumes {
                let mut camera = self.camera.clone();
                camera
                    .projection
                    .resize(cell_width as u32, cell_height as u32);
                frame_data.push(self.renderer.prepare(
                    &self.wgpu_context.device,
                    &v,
                    &camera,
                    &self.render_settings,
                    &self.cmap_gpu,
                ));
            }
        }

        {
            let mut render_pass = encoder.begin_render_pass(&wgpu::RenderPassDescriptor {
                label: Some("render pass"),
                color_attachments: &[Some(wgpu::RenderPassColorAttachment {
                    view: &view_rgb,
                    resolve_target: None,
                    ops: wgpu::Operations {
                        load: wgpu::LoadOp::Clear(self.background_color),
                        store: wgpu::StoreOp::Store,
                    },
                })],
                ..Default::default()
            });
            for (i, v) in frame_data.iter().enumerate() {
                if self.selected_channel.is_none() {
                    let column = i % columns;
                    let row = i / columns;
                    render_pass.set_viewport(
                        column as f32 * cell_width,
                        row as f32 * cell_height,
                        cell_width,
                        cell_height,
                        0.,
                        1.,
                    );
                }
                self.renderer.render(&mut render_pass, &v);
            }

            if let Some(state) = &ui_state {
                // ui rendering

                self.ui_renderer.render(&mut render_pass, state);
            }
        }
        if let Some(ui_state) = ui_state {
            self.ui_renderer.cleanup(ui_state)
        }
        self.wgpu_context
            .queue
            .submit(std::iter::once(encoder.finish()));

        output.present();
        Ok(())
    }
}

pub async fn open_window(
    window_builder: WindowBuilder,
    volumes: Vec<Volume>,
    cmap: LinearSegmentedColorMap,
    config: RenderConfig,
) {
    let event_loop = EventLoop::new().unwrap();

    let version = env!("CARGO_PKG_VERSION");
    let name = env!("CARGO_PKG_NAME");

    let window = window_builder
        .with_title(format!("{name} {version}"))
        .build(&event_loop)
        .unwrap();

    let mut state = WindowContext::new(window, volumes, cmap, &config)
        .await
        .unwrap();

    let mut last = Instant::now();

    event_loop.run(move |event,target| 
        
        match event {
        Event::WindowEvent {
            ref event,
            window_id,
        } if window_id == state.window.id() && !state.ui_renderer.on_event(&state.window,event) => match event {
            WindowEvent::Resized(physical_size) => {
                state.resize(*physical_size, None);
            }
            WindowEvent::ScaleFactorChanged {
                scale_factor,
                ..
            } => {
                state.scale_factor = *scale_factor as f32;
            }
            WindowEvent::CloseRequested => {log::info!("close!");target.exit()},
            WindowEvent::ModifiersChanged(m)=>{
                state.controller.alt_pressed = m.state().alt_key();
            }
            WindowEvent::KeyboardInput { event, .. } => {
                if let PhysicalKey::Code(key) = event.physical_key{
                    state
                        .controller
                        .process_keyboard(key, event.state == ElementState::Pressed);
                    if key == KeyCode::KeyU && event.state == ElementState::Released{
                        state.ui_visible = !state.ui_visible;
                    }
                }
            }
            WindowEvent::MouseWheel { delta, .. } => match delta {
                winit::event::MouseScrollDelta::LineDelta(_, dy) => {
                    state.controller.process_scroll(*dy )
                }
                winit::event::MouseScrollDelta::PixelDelta(p) => {
                    state.controller.process_scroll(p.y as f32 / 100.)
                }
            },
            WindowEvent::MouseInput { state:button_state, button, .. }=>{
                match button {
                    winit::event::MouseButton::Left =>                         state.controller.left_mouse_pressed = *button_state == ElementState::Pressed,
                    winit::event::MouseButton::Right => state.controller.right_mouse_pressed = *button_state == ElementState::Pressed,
                    _=>{}
                }
            },
            WindowEvent::DroppedFile(file) => {
                if let Err(e) = state.load_file(file){
                    log::error!("failed to load file: {:?}", e)
                }
            }
            WindowEvent::RedrawRequested => {
                let now = Instant::now();
                let dt = now-last;
                last = now;
                state.update(dt);
    
                match state.render() {
                    Ok(_) => {}
                    // Reconfigure the surface if lost
                    Err(wgpu::SurfaceError::Lost) =>{
                        log::error!("lost surface!");
                         state.resize(state.window.inner_size(), None)

                        },
                    // The system is out of memory, we should probably quit
                    Err(wgpu::SurfaceError::OutOfMemory) =>target.exit(),
                    // All other errors (Outdated, Timeout) should be resolved by the next frame
                    Err(e) => println!("error: {:?}", e),
                }
            }
            _ => {}
        },
        Event::DeviceEvent {
            event: DeviceEvent::MouseMotion{ delta, },
            .. // We're not using device_id currently
        } => {
            state.controller.process_mouse(delta.0 as f32, delta.1 as f32)
        }
        
        Event::AboutToWait => {
            #[cfg(target_arch = "wasm32")]
            use winit::platform::web::WindowExtWebSys;
            #[cfg(target_arch = "wasm32")]
            if let Some(canvas) = state.window.canvas() {
                if canvas.parent_node().is_none() {
                    // The canvas has been removed from the DOM, we should exit
                    target.exit();
                    return;
                }
            }

            // RedrawRequested will only trigger once, unless we manually
            // request it.
            state.window.request_redraw();
        }
        _ => {},
    }).unwrap();
    log::info!("exit!");
}<|MERGE_RESOLUTION|>--- conflicted
+++ resolved
@@ -1,12 +1,8 @@
-<<<<<<< HEAD
-=======
-use std::{path::PathBuf, sync::Arc};
->>>>>>> bcefb183
 use camera::{Camera, OrthographicProjection};
 use cmap::LinearSegmentedColorMap;
 use controller::CameraController;
 use renderer::{RenderSettings, VolumeRenderer};
-use std::sync::Arc;
+use std::{path::PathBuf, sync::Arc};
 use volume::VolumeGPU;
 
 #[cfg(target_arch = "wasm32")]
@@ -45,27 +41,16 @@
 mod ui;
 mod ui_renderer;
 pub mod volume;
-<<<<<<< HEAD
-=======
 mod viewer;
 pub use viewer::viewer;
 #[cfg(feature = "python")]
 pub mod py;
->>>>>>> bcefb183
 // pub mod image;
 
 #[derive(Debug)]
 pub struct RenderConfig {
     pub no_vsync: bool,
     pub background_color: wgpu::Color,
-<<<<<<< HEAD
-    pub show_colormap_editor: bool,
-    pub show_volume_info: bool,
-    pub vmin: Option<f32>,
-    pub vmax: Option<f32>,
-    #[cfg(feature = "colormaps")]
-    pub show_cmap_select: bool,
-=======
     pub show_colormap_editor:bool,
     pub show_volume_info:bool,
     pub vmin:Option<f32>,
@@ -74,7 +59,6 @@
     #[cfg(feature = "colormaps")]
     pub show_cmap_select:bool,
     pub duration: Option<Duration>,
->>>>>>> bcefb183
 }
 
 pub struct WGPUContext {
@@ -137,20 +121,8 @@
     num_columns: u32,
     selected_channel: Option<usize>,
 
-<<<<<<< HEAD
-    colormap_editor_visible: bool,
-    volume_info_visible: bool,
-    #[cfg(not(target_arch = "wasm32"))]
-    cmap_save_path: String,
-=======
-    playing:bool,
-    animation_duration:Duration,
-    num_columns:u32,
-    selected_channel:Option<usize>,
-
     colormap_editor_visible:bool,
     volume_info_visible:bool,
->>>>>>> bcefb183
     #[cfg(feature = "colormaps")]
     cmap_select_visible: bool,
 }
@@ -223,18 +195,11 @@
             step_size: 2. / 1000.,
             spatial_filter: wgpu::FilterMode::Linear,
             temporal_filter: wgpu::FilterMode::Linear,
-<<<<<<< HEAD
-            distance_scale: 1.,
-            vmin: render_config.vmin,
-            vmax: render_config.vmax,
-            gamma_correction: !surface_format.is_srgb(),
-            ..Default::default()
-=======
             distance_scale: render_config.distance_scale,
             vmin:render_config.vmin,
             vmax:render_config.vmax,
-            gamma_correction:!surface_format.is_srgb()
->>>>>>> bcefb183
+            gamma_correction:!surface_format.is_srgb(),
+            ..Default::default()
         };
 
         let mut controller = CameraController::new(0.1, 0.05);
@@ -247,20 +212,13 @@
             OrthographicProjection::new(Vector2::new(ratio, 1.) * 2. * radius, 1e-4, 100.),
         );
 
-<<<<<<< HEAD
-        let animation_duration = Duration::from_secs_f32(volumes[0].timesteps as f32 * 0.05);
-
+        let animation_duration = render_config.duration.unwrap_or(Duration::from_secs_f32(5.));
+        
         let num_columns = volumes.len().min(4) as u32;
         let volumes_gpu = volumes
             .into_iter()
             .map(|v| VolumeGPU::new(device, queue, v))
             .collect();
-=======
-        let animation_duration = render_config.duration.unwrap_or(Duration::from_secs_f32(5.));
-        
-        let num_columns =  volumes.len().min(4) as u32;
-        let volumes_gpu = volumes.into_iter().map(|v| VolumeGPU::new(device, queue, v)).collect();
->>>>>>> bcefb183
 
         let cmap_gpu = ColorMapGPU::new(&cmap, device, queue, COLORMAP_RESOLUTION);
         Ok(Self {
@@ -283,17 +241,9 @@
             animation_duration,
             playing: true,
             num_columns,
-<<<<<<< HEAD
-            selected_channel: None,
-            colormap_editor_visible: render_config.show_colormap_editor,
-            volume_info_visible: render_config.show_volume_info,
-            #[cfg(not(target_arch = "wasm32"))]
-            cmap_save_path: "cmap.json".to_string(),
-=======
             selected_channel:None,
             colormap_editor_visible:render_config.show_colormap_editor,
             volume_info_visible:render_config.show_volume_info,
->>>>>>> bcefb183
             #[cfg(feature = "colormaps")]
             cmap_select_visible: render_config.show_cmap_select,
         })
@@ -301,7 +251,7 @@
 
     fn load_file(&mut self, path: &PathBuf)->anyhow::Result<()> {
         let reader = std::fs::File::open(path)?;
-        let volume = Volume::load_numpy(reader, true)?;
+        let volume = Volume::load(reader)?;
         let volume_gpu = volume.into_iter().map(|v| VolumeGPU::new(&self.wgpu_context.device, &self.wgpu_context.queue, v)).collect();
         self.volumes = volume_gpu;
         // self.controller.center = volume.aabb.center();
